
/**
 * Module dependencies.
 */

var EventEmitter = require('events').EventEmitter;
var spawn = require('child_process').spawn;
var readlink = require('graceful-readlink').readlinkSync;
var path = require('path');
var dirname = path.dirname;
var basename = path.basename;
var fs = require('fs');

/**
 * Expose the root command.
 */

exports = module.exports = new Command();

/**
 * Expose `Command`.
 */

exports.Command = Command;

/**
 * Expose `Option`.
 */

exports.Option = Option;

/**
 * Initialize a new `Option` with the given `flags` and `description`.
 *
 * @param {String} flags
 * @param {String} description
 * @api public
 */

function Option(flags, description) {
  this.flags = flags;
  this.required = ~flags.indexOf('<');
  this.optional = ~flags.indexOf('[');
  this.bool = !~flags.indexOf('-no-');
  flags = flags.split(/[ ,|]+/);
  if (flags.length > 1 && !/^[[<]/.test(flags[1])) this.short = flags.shift();
  this.long = flags.shift();
  this.description = description || '';
}

/**
 * Return option name.
 *
 * @return {String}
 * @api private
 */

Option.prototype.name = function() {
  return this.long
    .replace('--', '')
    .replace('no-', '');
};

/**
 * Check if `arg` matches the short or long flag.
 *
 * @param {String} arg
 * @return {Boolean}
 * @api private
 */

Option.prototype.is = function(arg) {
  return arg == this.short || arg == this.long;
};

/**
 * Initialize a new `Command`.
 *
 * @param {String} name
 * @api public
 */

function Command(name) {
  this.commands = [];
  this.options = [];
  this._execs = {};
  this._allowUnknownOption = false;
  this._args = [];
  this._name = name || '';
}

/**
 * Inherit from `EventEmitter.prototype`.
 */

Command.prototype.__proto__ = EventEmitter.prototype;

/**
 * Add command `name`.
 *
 * The `.action()` callback is invoked when the
 * command `name` is specified via __ARGV__,
 * and the remaining arguments are applied to the
 * function for access.
 *
 * When the `name` is "*" an un-matched command
 * will be passed as the first arg, followed by
 * the rest of __ARGV__ remaining.
 *
 * Examples:
 *
 *      program
 *        .version('0.0.1')
 *        .option('-C, --chdir <path>', 'change the working directory')
 *        .option('-c, --config <path>', 'set config path. defaults to ./deploy.conf')
 *        .option('-T, --no-tests', 'ignore test hook')
 *
 *      program
 *        .command('setup')
 *        .description('run remote setup commands')
 *        .action(function() {
 *          console.log('setup');
 *        });
 *
 *      program
 *        .command('exec <cmd>')
 *        .description('run the given remote command')
 *        .action(function(cmd) {
 *          console.log('exec "%s"', cmd);
 *        });
 *
 *      program
 *        .command('teardown <dir> [otherDirs...]')
 *        .description('run teardown commands')
 *        .action(function(dir, otherDirs) {
 *          console.log('dir "%s"', dir);
 *          if (otherDirs) {
 *            otherDirs.forEach(function (oDir) {
 *              console.log('dir "%s"', oDir);
 *            });
 *          }
 *        });
 *
 *      program
 *        .command('*')
 *        .description('deploy the given env')
 *        .action(function(env) {
 *          console.log('deploying "%s"', env);
 *        });
 *
 *      program.parse(process.argv);
  *
 * @param {String} name
 * @param {String} [desc] for git-style sub-commands
 * @return {Command} the new command
 * @api public
 */

Command.prototype.command = function(name, desc, opts) {
  opts = opts || {};
  var args = name.split(/ +/);
  var cmd = new Command(args.shift());

  if (desc) {
    cmd.description(desc);
    this.executables = true;
    this._execs[cmd._name] = true;
    if (opts.isDefault) this.defaultExecutable = cmd._name;
  }

  cmd._noHelp = !!opts.noHelp;
  this.commands.push(cmd);
  cmd.parseExpectedArgs(args);
  cmd.parent = this;

  if (desc) return this;
  return cmd;
};

/**
 * Define argument syntax for the top-level command.
 *
 * @api public
 */

Command.prototype.arguments = function (desc) {
  return this.parseExpectedArgs(desc.split(/ +/));
};

/**
 * Add an implicit `help [cmd]` subcommand
 * which invokes `--help` for the given command.
 *
 * @api private
 */

Command.prototype.addImplicitHelpCommand = function() {
  this.command('help [cmd]', 'display help for [cmd]');
};

/**
 * Parse expected `args`.
 *
 * For example `["[type]"]` becomes `[{ required: false, name: 'type' }]`.
 *
 * @param {Array} args
 * @return {Command} for chaining
 * @api public
 */

Command.prototype.parseExpectedArgs = function(args) {
  if (!args.length) return;
  var self = this;
  args.forEach(function(arg) {
    var argDetails = {
      required: false,
      name: '',
      variadic: false
    };

    switch (arg[0]) {
      case '<':
        argDetails.required = true;
        argDetails.name = arg.slice(1, -1);
        break;
      case '[':
        argDetails.name = arg.slice(1, -1);
        break;
    }

    if (argDetails.name.length > 3 && argDetails.name.slice(-3) === '...') {
      argDetails.variadic = true;
      argDetails.name = argDetails.name.slice(0, -3);
    }
    if (argDetails.name) {
      self._args.push(argDetails);
    }
  });
  return this;
};

/**
 * Register callback `fn` for the command.
 *
 * Examples:
 *
 *      program
 *        .command('help')
 *        .description('display verbose help')
 *        .action(function() {
 *           // output help here
 *        });
 *
 * @param {Function} fn
 * @return {Command} for chaining
 * @api public
 */

Command.prototype.action = function(fn) {
  var self = this;
  var listener = function(args, unknown) {
    // Parse any so-far unknown options
    args = args || [];
    unknown = unknown || [];

    var parsed = self.parseOptions(unknown);

    // Output help if necessary
    outputHelpIfNecessary(self, parsed.unknown);

    // If there are still any unknown options, then we simply
    // die, unless someone asked for help, in which case we give it
    // to them, and then we die.
    if (parsed.unknown.length > 0) {
      self.unknownOption(parsed.unknown[0]);
    }

    // Leftover arguments need to be pushed back. Fixes issue #56
    if (parsed.args.length) args = parsed.args.concat(args);

    self._args.forEach(function(arg, i) {
      if (arg.required && null == args[i]) {
        self.missingArgument(arg.name);
      } else if (arg.variadic) {
        if (i !== self._args.length - 1) {
          self.variadicArgNotLast(arg.name);
        }

        args[i] = args.splice(i);
      }
    });

    // Always append ourselves to the end of the arguments,
    // to make sure we match the number of arguments the user
    // expects
    if (self._args.length) {
      args[self._args.length] = self;
    } else {
      args.push(self);
    }

    fn.apply(self, args);
  };
  var parent = this.parent || this;
  var name = parent === this ? '*' : this._name;
  parent.on(name, listener);
  if (this._alias) parent.on(this._alias, listener);
  return this;
};

/**
 * Define option with `flags`, `description` and optional
 * coercion `fn`.
 *
 * The `flags` string should contain both the short and long flags,
 * separated by comma, a pipe or space. The following are all valid
 * all will output this way when `--help` is used.
 *
 *    "-p, --pepper"
 *    "-p|--pepper"
 *    "-p --pepper"
 *
 * Examples:
 *
 *     // simple boolean defaulting to false
 *     program.option('-p, --pepper', 'add pepper');
 *
 *     --pepper
 *     program.pepper
 *     // => Boolean
 *
 *     // simple boolean defaulting to true
 *     program.option('-C, --no-cheese', 'remove cheese');
 *
 *     program.cheese
 *     // => true
 *
 *     --no-cheese
 *     program.cheese
 *     // => false
 *
 *     // required argument
 *     program.option('-C, --chdir <path>', 'change the working directory');
 *
 *     --chdir /tmp
 *     program.chdir
 *     // => "/tmp"
 *
 *     // optional argument
 *     program.option('-c, --cheese [type]', 'add cheese [marble]');
 *
 * @param {String} flags
 * @param {String} description
 * @param {Function|Mixed} fn or default
 * @param {Mixed} defaultValue
 * @return {Command} for chaining
 * @api public
 */

Command.prototype.option = function(flags, description, fn, defaultValue) {
  var self = this
    , option = new Option(flags, description)
    , oname = option.name()
    , name = camelcase(oname);

  // default as 3rd arg
  if (typeof fn != 'function') {
    if (fn instanceof RegExp) {
      var regex = fn;
      fn = function(val, def) {
        var m = regex.exec(val);
        return m ? m[0] : def;
      }
    }
    else {
      defaultValue = fn;
      fn = null;
    }
  }

  // preassign default value only for --no-*, [optional], or <required>
  if (false == option.bool || option.optional || option.required) {
    // when --no-* we make sure default is true
    if (false == option.bool) defaultValue = true;
    // preassign only if we have a default
    if (undefined !== defaultValue) self[name] = defaultValue;
  }

  // register the option
  this.options.push(option);

  // when it's passed assign the value
  // and conditionally invoke the callback
  this.on(oname, function(val) {
    // coercion
    if (null !== val && fn) val = fn(val, undefined === self[name]
      ? defaultValue
      : self[name]);

    // unassigned or bool
    if ('boolean' == typeof self[name] || 'undefined' == typeof self[name]) {
      // if no value, bool true, and we have a default, then use it!
      if (null == val) {
        self[name] = option.bool
          ? defaultValue || true
          : false;
      } else {
        self[name] = val;
      }
    } else if (null !== val) {
      // reassign
      self[name] = val;
    }
  });

  return this;
};

/**
 * Allow unknown options on the command line.
 *
 * @param {Boolean} arg if `true` or omitted, no error will be thrown
 * for unknown options.
 * @api public
 */
Command.prototype.allowUnknownOption = function(arg) {
    this._allowUnknownOption = arguments.length === 0 || arg;
    return this;
};

/**
 * Parse `argv`, settings options and invoking commands when defined.
 *
 * @param {Array} argv
 * @return {Command} for chaining
 * @api public
 */

Command.prototype.parse = function(argv) {
  // implicit help
  if (this.executables) this.addImplicitHelpCommand();

  // store raw args
  this.rawArgs = argv;

  // guess name
  this._name = this._name || basename(argv[1], '.js');

<<<<<<< HEAD
  // git-style sub-commands with no sub-command
  if (this.executables && argv.length < 3) {
=======
  // github-style sub-commands with no sub-command
  if (this.executables && argv.length < 3 && !this.defaultExecutable) {
>>>>>>> 4d421f9f
    // this user needs help
    argv.push('--help');
  }

  // process argv
  var parsed = this.parseOptions(this.normalize(argv.slice(2)));
  var args = this.args = parsed.args;

  var result = this.parseArgs(this.args, parsed.unknown);

  // executable sub-commands
  var name = result.args[0];
  if (this._execs[name] && typeof this._execs[name] != "function") {
    return this.executeSubCommand(argv, args, parsed.unknown);
  } else if (this.defaultExecutable) {
    // use the default subcommand
    args.unshift(name = this.defaultExecutable);
    return this.executeSubCommand(argv, args, parsed.unknown);
  }

  return result;
};

/**
 * Execute a sub-command executable.
 *
 * @param {Array} argv
 * @param {Array} args
 * @param {Array} unknown
 * @api private
 */

Command.prototype.executeSubCommand = function(argv, args, unknown) {
  args = args.concat(unknown);

  if (!args.length) this.help();
  if ('help' == args[0] && 1 == args.length) this.help();

  // <cmd> --help
  if ('help' == args[0]) {
    args[0] = args[1];
    args[1] = '--help';
  }

  // executable
  var f = argv[1];
  // name of the subcommand, link `pm-install`
  var bin = basename(f, '.js') + '-' + args[0];


  // In case of globally installed, get the base dir where executable
  //  subcommand file should be located at
  var baseDir
    , link = readlink(f);

  // when symbolink is relative path
  if (link !== f && link.charAt(0) !== '/') {
    link = path.join(dirname(f), link)
  }
  baseDir = dirname(link);

  // prefer local `./<bin>` to bin in the $PATH
  var localBin = path.join(baseDir, bin);

  // whether bin file is a js script with explicit `.js` extension
  var isExplicitJS = false;
  if (exists(localBin + '.js')) {
    bin = localBin + '.js';
    isExplicitJS = true;
  } else if (exists(localBin)) {
    bin = localBin;
  }

  args = args.slice(1);

  var proc;
  if (process.platform !== 'win32') {
    if (isExplicitJS) {
      args.unshift(localBin);
      // add executable arguments to spawn
      args = (process.execArgv || []).concat(args);

      proc = spawn('node', args, { stdio: 'inherit', customFds: [0, 1, 2] });
    } else {
      proc = spawn(bin, args, { stdio: 'inherit', customFds: [0, 1, 2] });
    }
  } else {
    args.unshift(localBin);
    proc = spawn(process.execPath, args, { stdio: 'inherit'});
  }

  proc.on('close', process.exit.bind(process));
  proc.on('error', function(err) {
    if (err.code == "ENOENT") {
      console.error('\n  %s(1) does not exist, try --help\n', bin);
    } else if (err.code == "EACCES") {
      console.error('\n  %s(1) not executable. try chmod or run with root\n', bin);
    }
    process.exit(1);
  });

  // Store the reference to the child process
  this.runningCommand = proc;
};

/**
 * Normalize `args`, splitting joined short flags. For example
 * the arg "-abc" is equivalent to "-a -b -c".
 * This also normalizes equal sign and splits "--abc=def" into "--abc def".
 *
 * @param {Array} args
 * @return {Array}
 * @api private
 */

Command.prototype.normalize = function(args) {
  var ret = []
    , arg
    , lastOpt
    , index;

  for (var i = 0, len = args.length; i < len; ++i) {
    arg = args[i];
    if (i > 0) {
      lastOpt = this.optionFor(args[i-1]);
    }

    if (arg === '--') {
      // Honor option terminator
      ret = ret.concat(args.slice(i));
      break;
    } else if (lastOpt && lastOpt.required) {
      ret.push(arg);
    } else if (arg.length > 1 && '-' == arg[0] && '-' != arg[1]) {
      arg.slice(1).split('').forEach(function(c) {
        ret.push('-' + c);
      });
    } else if (/^--/.test(arg) && ~(index = arg.indexOf('='))) {
      ret.push(arg.slice(0, index), arg.slice(index + 1));
    } else {
      ret.push(arg);
    }
  }

  return ret;
};

/**
 * Parse command `args`.
 *
 * When listener(s) are available those
 * callbacks are invoked, otherwise the "*"
 * event is emitted and those actions are invoked.
 *
 * @param {Array} args
 * @return {Command} for chaining
 * @api private
 */

Command.prototype.parseArgs = function(args, unknown) {
  var name;

  if (args.length) {
    name = args[0];
    if (this.listeners(name).length) {
      this.emit(args.shift(), args, unknown);
    } else {
      this.emit('*', args);
    }
  } else {
    outputHelpIfNecessary(this, unknown);

    // If there were no args and we have unknown options,
    // then they are extraneous and we need to error.
    if (unknown.length > 0) {
      this.unknownOption(unknown[0]);
    }
  }

  return this;
};

/**
 * Return an option matching `arg` if any.
 *
 * @param {String} arg
 * @return {Option}
 * @api private
 */

Command.prototype.optionFor = function(arg) {
  for (var i = 0, len = this.options.length; i < len; ++i) {
    if (this.options[i].is(arg)) {
      return this.options[i];
    }
  }
};

/**
 * Parse options from `argv` returning `argv`
 * void of these options.
 *
 * @param {Array} argv
 * @return {Array}
 * @api public
 */

Command.prototype.parseOptions = function(argv) {
  var args = []
    , len = argv.length
    , literal
    , option
    , arg;

  var unknownOptions = [];

  // parse options
  for (var i = 0; i < len; ++i) {
    arg = argv[i];

    // literal args after --
    if ('--' == arg) {
      literal = true;
      continue;
    }

    if (literal) {
      args.push(arg);
      continue;
    }

    // find matching Option
    option = this.optionFor(arg);

    // option is defined
    if (option) {
      // requires arg
      if (option.required) {
        arg = argv[++i];
        if (null == arg) return this.optionMissingArgument(option);
        this.emit(option.name(), arg);
      // optional arg
      } else if (option.optional) {
        arg = argv[i+1];
        if (null == arg || ('-' == arg[0] && '-' != arg)) {
          arg = null;
        } else {
          ++i;
        }
        this.emit(option.name(), arg);
      // bool
      } else {
        this.emit(option.name());
      }
      continue;
    }

    // looks like an option
    if (arg.length > 1 && '-' == arg[0]) {
      unknownOptions.push(arg);

      // If the next argument looks like it might be
      // an argument for this option, we pass it on.
      // If it isn't, then it'll simply be ignored
      if (argv[i+1] && '-' != argv[i+1][0]) {
        unknownOptions.push(argv[++i]);
      }
      continue;
    }

    // arg
    args.push(arg);
  }

  return { args: args, unknown: unknownOptions };
};

/**
 * Return an object containing options as key-value pairs
 *
 * @return {Object}
 * @api public
 */
Command.prototype.opts = function() {
  var result = {}
    , len = this.options.length;

  for (var i = 0 ; i < len; i++) {
    var key = camelcase(this.options[i].name());
    result[key] = key === 'version' ? this._version : this[key];
  }
  return result;
};

/**
 * Argument `name` is missing.
 *
 * @param {String} name
 * @api private
 */

Command.prototype.missingArgument = function(name) {
  console.error();
  console.error("  error: missing required argument `%s'", name);
  console.error();
  process.exit(1);
};

/**
 * `Option` is missing an argument, but received `flag` or nothing.
 *
 * @param {String} option
 * @param {String} flag
 * @api private
 */

Command.prototype.optionMissingArgument = function(option, flag) {
  console.error();
  if (flag) {
    console.error("  error: option `%s' argument missing, got `%s'", option.flags, flag);
  } else {
    console.error("  error: option `%s' argument missing", option.flags);
  }
  console.error();
  process.exit(1);
};

/**
 * Unknown option `flag`.
 *
 * @param {String} flag
 * @api private
 */

Command.prototype.unknownOption = function(flag) {
  if (this._allowUnknownOption) return;
  console.error();
  console.error("  error: unknown option `%s'", flag);
  console.error();
  process.exit(1);
};

/**
 * Variadic argument with `name` is not the last argument as required.
 *
 * @param {String} name
 * @api private
 */

Command.prototype.variadicArgNotLast = function(name) {
  console.error();
  console.error("  error: variadic arguments must be last `%s'", name);
  console.error();
  process.exit(1);
};

/**
 * Set the program version to `str`.
 *
 * This method auto-registers the "-V, --version" flag
 * which will print the version number when passed.
 *
 * @param {String} str
 * @param {String} flags
 * @return {Command} for chaining
 * @api public
 */

Command.prototype.version = function(str, flags) {
  if (0 == arguments.length) return this._version;
  this._version = str;
  flags = flags || '-V, --version';
  this.option(flags, 'output the version number');
  this.on('version', function() {
    process.stdout.write(str + '\n');
    process.exit(0);
  });
  return this;
};

/**
 * Set the description to `str`.
 *
 * @param {String} str
 * @return {String|Command}
 * @api public
 */

Command.prototype.description = function(str) {
  if (0 === arguments.length) return this._description;
  this._description = str;
  return this;
};

/**
 * Set an alias for the command
 *
 * @param {String} alias
 * @return {String|Command}
 * @api public
 */

Command.prototype.alias = function(alias) {
  if (0 == arguments.length) return this._alias;
  this._alias = alias;
  return this;
};

/**
 * Set / get the command usage `str`.
 *
 * @param {String} str
 * @return {String|Command}
 * @api public
 */

Command.prototype.usage = function(str) {
  var args = this._args.map(function(arg) {
    return humanReadableArgName(arg);
  });

  var usage = '[options]'
    + (this.commands.length ? ' [command]' : '')
    + (this._args.length ? ' ' + args.join(' ') : '');

  if (0 == arguments.length) return this._usage || usage;
  this._usage = str;

  return this;
};

/**
 * Get the name of the command
 *
 * @param {String} name
 * @return {String|Command}
 * @api public
 */

Command.prototype.name = function() {
  return this._name;
};

/**
 * Return the largest option length.
 *
 * @return {Number}
 * @api private
 */

Command.prototype.largestOptionLength = function() {
  return this.options.reduce(function(max, option) {
    return Math.max(max, option.flags.length);
  }, 0);
};

/**
 * Return help for options.
 *
 * @return {String}
 * @api private
 */

Command.prototype.optionHelp = function() {
  var width = this.largestOptionLength();

  // Prepend the help information
  return [pad('-h, --help', width) + '  ' + 'output usage information']
      .concat(this.options.map(function(option) {
        return pad(option.flags, width) + '  ' + option.description;
      }))
      .join('\n');
};

/**
 * Return command help documentation.
 *
 * @return {String}
 * @api private
 */

Command.prototype.commandHelp = function() {
  if (!this.commands.length) return '';

  var commands = this.commands.filter(function(cmd) {
    return !cmd._noHelp;
  }).map(function(cmd) {
    var args = cmd._args.map(function(arg) {
      return humanReadableArgName(arg);
    }).join(' ');

    return [
      cmd._name
        + (cmd._alias ? '|' + cmd._alias : '')
        + (cmd.options.length ? ' [options]' : '')
        + ' ' + args
      , cmd.description()
    ];
  });

  var width = commands.reduce(function(max, command) {
    return Math.max(max, command[0].length);
  }, 0);

  return [
    ''
    , '  Commands:'
    , ''
    , commands.map(function(cmd) {
      var desc = cmd[1] ? '  ' + cmd[1] : '';
      return pad(cmd[0], width) + desc;
    }).join('\n').replace(/^/gm, '    ')
    , ''
  ].join('\n');
};

/**
 * Return program help documentation.
 *
 * @return {String}
 * @api private
 */

Command.prototype.helpInformation = function() {
  var desc = [];
  if (this._description) {
    desc = [
      '  ' + this._description
      , ''
    ];
  }

  var cmdName = this._name;
  if (this._alias) {
    cmdName = cmdName + '|' + this._alias;
  }
  var usage = [
    ''
    ,'  Usage: ' + cmdName + ' ' + this.usage()
    , ''
  ];

  var cmds = [];
  var commandHelp = this.commandHelp();
  if (commandHelp) cmds = [commandHelp];

  var options = [
    '  Options:'
    , ''
    , '' + this.optionHelp().replace(/^/gm, '    ')
    , ''
    , ''
  ];

  return usage
    .concat(cmds)
    .concat(desc)
    .concat(options)
    .join('\n');
};

/**
 * Output help information for this command
 *
 * @api public
 */

Command.prototype.outputHelp = function(cb) {
  if (!cb) cb = function(passthru) { return passthru; } //supply benign callback if none specified
  process.stdout.write(cb(this.helpInformation()));
  this.emit('--help');
};

/**
 * Output help information and exit.
 *
 * @api public
 */

Command.prototype.help = function(cb) {
  this.outputHelp(cb);
  process.exit();
};

/**
 * Camel-case the given `flag`
 *
 * @param {String} flag
 * @return {String}
 * @api private
 */

function camelcase(flag) {
  return flag.split('-').reduce(function(str, word) {
    return str + word[0].toUpperCase() + word.slice(1);
  });
}

/**
 * Pad `str` to `width`.
 *
 * @param {String} str
 * @param {Number} width
 * @return {String}
 * @api private
 */

function pad(str, width) {
  var len = Math.max(0, width - str.length);
  return str + Array(len + 1).join(' ');
}

/**
 * Output help information if necessary
 *
 * @param {Command} command to output help for
 * @param {Array} array of options to search for -h or --help
 * @api private
 */

function outputHelpIfNecessary(cmd, options) {
  options = options || [];
  for (var i = 0; i < options.length; i++) {
    if (options[i] == '--help' || options[i] == '-h') {
      cmd.outputHelp();
      process.exit(0);
    }
  }
}

/**
 * Takes an argument an returns its human readable equivalent for help usage.
 *
 * @param {Object} arg
 * @return {String}
 * @api private
 */

function humanReadableArgName(arg) {
  var nameOutput = arg.name + (arg.variadic === true ? '...' : '');

  return arg.required
    ? '<' + nameOutput + '>'
    : '[' + nameOutput + ']'
}

// for versions before node v0.8 when there weren't `fs.existsSync`
function exists(file) {
  try {
    if (fs.statSync(file).isFile()) {
      return true;
    }
  } catch (e) {
    return false;
  }
}
<|MERGE_RESOLUTION|>--- conflicted
+++ resolved
@@ -446,13 +446,8 @@
   // guess name
   this._name = this._name || basename(argv[1], '.js');
 
-<<<<<<< HEAD
-  // git-style sub-commands with no sub-command
-  if (this.executables && argv.length < 3) {
-=======
   // github-style sub-commands with no sub-command
   if (this.executables && argv.length < 3 && !this.defaultExecutable) {
->>>>>>> 4d421f9f
     // this user needs help
     argv.push('--help');
   }
