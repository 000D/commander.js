--- conflicted
+++ resolved
@@ -1,7 +1,6 @@
 {
-<<<<<<< HEAD
   "name": "commander",
-  "version": "2.5.0",
+  "version": "2.6.0",
   "description": "the complete solution for node.js command-line programs",
   "keywords": [
     "command",
@@ -30,18 +29,4 @@
   "files": [
     "index.js"
   ]
-=======
-    "name": "commander"
-  , "version": "2.6.0"
-  , "description": "the complete solution for node.js command-line programs"
-  , "keywords": ["command", "option", "parser", "prompt"]
-  , "author": "TJ Holowaychuk <tj@vision-media.ca>"
-  , "license": "MIT"
-  , "repository": { "type": "git", "url": "https://github.com/tj/commander.js.git" }
-  , "devDependencies": { "should": ">= 0.0.1" }
-  , "scripts": { "test": "make test" }
-  , "main": "index"
-  , "engines": { "node": ">= 0.6.x" }
-  , "files": ["index.js"]
->>>>>>> c6807fd1
 }